--- conflicted
+++ resolved
@@ -9,16 +9,6 @@
 - **Without specialization**: Instantiating NOMAD entries directly from the "*built-in schemas*".
 - **Inheriting and specializing**: Using custom YAML schemas to adapt the existing schemas for your specific use case.
 - **Using Python schema plugins**: Inheriting and specializing schemas with Python for advanced customization.
-<<<<<<< HEAD
-
-## Using "Built-in Schemas"
-
-In this section, we will demonstrate how to use the standard, built-in schemas provided by the plugin without any specialization. These schemas can be directly instantiated to create entries in NOMAD.
-
-## Inheriting and Specializing Using Custom YAML Schemas
-
-Here, we will guide you through how to extend and specialize the built-in schemas using custom YAML schemas. This approach allows you to tailor the schema to your specific requirements while still leveraging the standardized base provided by the plugin.
-=======
 
 ## Using "Built-in Schemas"
 
@@ -106,7 +96,6 @@
 You can navigate in the 
 [tutorial 8 repository](https://github.com/FAIRmat-NFDI/AreaA-Examples/tree/main/tutorial8) 
 to see some other examples of YAML files that inherit and extend existing classes.
->>>>>>> 8c8df9ed
 
 ## Inheriting and Specializing Using Python Schema Plugins
 
