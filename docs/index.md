--- conflicted
+++ resolved
@@ -18,14 +18,9 @@
   - Perkin Elmers: `*.asc`
  
 - **Physical Properies Measurement System (PPMS)**: Supports automatic parsing of
-<<<<<<< HEAD
-measurement files and sequence files from the Quantum Design PPMS. For now, ETO, ACT,
-and ACMS modes are supported. Supported file formats:
-=======
 measurement files and sequence files from the Quantum Design PPMS. For now, ETO and 
 ACT modes are supported. Supported file formats:
->>>>>>> 907e22af
-  - QuantumDesign PPMS: `*.dat ` and `*.seq`
+  - QuantumDesign PPMS: `*.dat` and `*.seq`
 
 Additional measurement techniques are actively being developed and will be included soon, including:
 
